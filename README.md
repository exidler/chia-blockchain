--- conflicted
+++ resolved
@@ -203,12 +203,8 @@
 blocks (like Bitcoin's miners), and earn block rewards. First, you must generate some hard drive plots, which
 can take a long time depending on the [size of the plots](https://github.com/Chia-Network/chia-blockchain/wiki/k-sizes)
 (the k variable). Then, run the farmer + full node with the following script. A full node is also started,
-<<<<<<< HEAD
-which you can ssh into to view the node UI (previous ssh command).
-=======
 which you can ssh into to view the node UI (previous ssh command). You can also change the working directory and
 final directory for plotting, with the "-t" and "-d" arguments to the create_plots script.
->>>>>>> 5676e5ca
 ```bash
 python -m scripts.create_plots -k 20 -n 10
 sh ./scripts/run_farming.sh
